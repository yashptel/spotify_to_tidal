--- conflicted
+++ resolved
@@ -13,14 +13,9 @@
   "pyyaml~=6.0",
   "tqdm~=4.64",
   "sqlalchemy~=2.0",
-<<<<<<< HEAD
-  "pytest~=7.0",
-  "pytest-mock~=3.8",
+  "pytest~=8.0",
   "pydash~=8.0.1",
-=======
-  "pytest~=8.0",
   "pytest-mock~=3.8"
->>>>>>> 7148053a
 ]
 
 [tools.setuptools.packages."spotify_to_tidal"]
